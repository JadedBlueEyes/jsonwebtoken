[package]
name = "jsonwebtoken"
version = "6.0.0"
authors = ["Vincent Prouillet <prouillet.vincent@gmail.com>"]
license = "MIT"
readme = "README.md"
description = "Create and parse JWT in a strongly typed way."
homepage = "https://github.com/Keats/rust-jwt"
repository = "https://github.com/Keats/rust-jwt"
keywords = ["jwt", "web", "api", "token", "json"]

[dependencies]
serde_json = "1.0"
serde_derive = "1.0"
serde = "1.0"
<<<<<<< HEAD
ring = "0.14.4"
base64 = "0.9"
=======
ring = { version = "0.14", features = ["dev_urandom_fallback"] }
base64 = "0.10"
>>>>>>> 6709fe86
untrusted = "0.6"
chrono = "0.4"<|MERGE_RESOLUTION|>--- conflicted
+++ resolved
@@ -13,12 +13,7 @@
 serde_json = "1.0"
 serde_derive = "1.0"
 serde = "1.0"
-<<<<<<< HEAD
 ring = "0.14.4"
 base64 = "0.9"
-=======
-ring = { version = "0.14", features = ["dev_urandom_fallback"] }
-base64 = "0.10"
->>>>>>> 6709fe86
 untrusted = "0.6"
 chrono = "0.4"